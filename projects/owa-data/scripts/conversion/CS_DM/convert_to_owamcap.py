#!/usr/bin/env -S uv run --script
# /// script
# requires-python = ">=3.11"
# dependencies = [
#   "h5py",
#   "numpy>=2.2.0",
#   "mcap-owa-support==0.5.4",
#   "owa-core==0.5.4",
#   "owa-msgs==0.5.4",
#   "tqdm",
#   "joblib",
# ]
# [tool.uv]
# exclude-newer = "2025-07-27T12:00:00Z"
# ///

import argparse
import time
from pathlib import Path
from typing import Dict, List, Optional, Tuple

import cv2
import h5py
import numpy as np
from joblib import Parallel, delayed
from tqdm import tqdm

from mcap_owa.highlevel import OWAMcapWriter
from owa.core import MESSAGES
from owa.core.io.video import VideoWriter

# Alias print to tqdm.write for better progress bar display
print = tqdm.write

# OWA message types
ScreenCaptured = MESSAGES["desktop/ScreenCaptured"]
RawMouseEvent = MESSAGES["desktop/RawMouseEvent"]
KeyboardEvent = MESSAGES["desktop/KeyboardEvent"]
WindowInfo = MESSAGES["desktop/WindowInfo"]

# CS:GO dataset constants
CSGO_RESOLUTION = (280, 150)
CSGO_WINDOW_TITLE = "Counter-Strike: Global Offensive"
FRAME_RATE = 16
FRAME_DURATION_NS = int(1e9 / FRAME_RATE)

# CS:GO key mappings from original dataset
KEYS = {
    "w": 0x57,
    "a": 0x41,
    "s": 0x53,
    "d": 0x44,
    "space": 0x20,
    "ctrl": 0x11,
    "shift": 0x10,
    "1": 0x31,
    "2": 0x32,
    "3": 0x33,
    "r": 0x52,
}


def decode_actions(action_vector: np.ndarray) -> Dict:
    """Decode 51-dimensional action vector."""
    actions = {
        "keys_pressed": [],
        "mouse_left_click": False,
        "mouse_right_click": False,
        "mouse_dx": 0,
        "mouse_dy": 0,
    }

    # Keys (indices 0-10)
    key_names = ["w", "a", "s", "d", "space", "ctrl", "shift", "1", "2", "3", "r"]
    for i, pressed in enumerate(action_vector[:11]):
        if pressed > 0.5 and i < len(key_names):
            actions["keys_pressed"].append(key_names[i])

    # Mouse clicks (indices 11-12)
    actions["mouse_left_click"] = action_vector[11] > 0.5
    actions["mouse_right_click"] = action_vector[12] > 0.5

    # Mouse movement (indices 13-35 for X, 36-50 for Y)
    mouse_x = [-1000, -500, -300, -200, -100, -60, -30, -20, -10, -4, -2, 0, 2, 4, 10, 20, 30, 60, 100, 200, 300, 500, 1000]  # fmt: skip
    mouse_y = [-200, -100, -50, -20, -10, -4, -2, 0, 2, 4, 10, 20, 50, 100, 200]  # fmt: skip

    x_idx = np.argmax(action_vector[13:36])
    if action_vector[13 + x_idx] > 0.5:
        actions["mouse_dx"] = int(mouse_x[x_idx])

    y_idx = np.argmax(action_vector[36:51])
    if action_vector[36 + y_idx] > 0.5:
        actions["mouse_dy"] = int(mouse_y[y_idx])

    return actions


def create_video_from_frames(
    frames: List[np.ndarray], output_path: Path, fps: int = FRAME_RATE, video_format: Optional[str] = None
) -> None:
    """Create video file from frames."""
    if not frames:
        raise ValueError("No frames provided")

    # Auto-detect format from file extension if not provided
    if video_format is None:
        video_format = output_path.suffix.lstrip(".").lower()
        if video_format not in ["mkv", "mp4"]:
            video_format = "mkv"  # Default fallback

    # Ensure correct extension
    if video_format == "mkv" and not output_path.suffix == ".mkv":
        output_path = output_path.with_suffix(".mkv")
    elif video_format == "mp4" and not output_path.suffix == ".mp4":
        output_path = output_path.with_suffix(".mp4")

    output_path.parent.mkdir(parents=True, exist_ok=True)

    try:
        with VideoWriter(output_path, fps=float(fps), vfr=False) as writer:
            for frame in frames:
                writer.write_frame(frame)
    except Exception as e:
        raise RuntimeError(f"Failed to create video {output_path}: {e}")


def convert_hdf5_to_owamcap(
    hdf5_path: Path, output_dir: Path, storage_mode: str = "external_mkv", max_frames: Optional[int] = None
) -> Path:
    """Convert HDF5 file to OWAMcap format."""

    # Validate input
    if not hdf5_path.exists():
        raise FileNotFoundError(f"Input file not found: {hdf5_path}")

    output_dir.mkdir(parents=True, exist_ok=True)
    mcap_path = output_dir / f"{hdf5_path.stem}.mcap"

    # Setup video path if needed
    video_path = None
    if storage_mode.startswith("external_"):
        video_format = storage_mode.split("_")[1]
        video_path = output_dir / f"{hdf5_path.stem}.{video_format}"

    frames, actions = [], []

    # Load HDF5 data
    try:
        with h5py.File(hdf5_path, "r") as f:
            frame_keys = [k for k in f.keys() if k.startswith("frame_") and k.endswith("_x")]
            num_frames = min(len(frame_keys), max_frames) if max_frames else len(frame_keys)

            if num_frames == 0:
                raise ValueError("No frame data found in HDF5 file")

            for i in range(num_frames):
                frame_key, action_key = f"frame_{i}_x", f"frame_{i}_y"

                if frame_key not in f or action_key not in f:
                    raise KeyError(f"Missing data for frame {i}")

                frame = np.array(f[frame_key])
                action_vector = np.array(f[action_key])

                if frame.shape != (150, 280, 3):
                    raise ValueError(f"Invalid frame shape at {i}: {frame.shape}")
                if action_vector.shape != (51,):
                    raise ValueError(f"Invalid action shape at {i}: {action_vector.shape}")

                frames.append(frame)
                actions.append(decode_actions(action_vector))

    except Exception as e:
        raise RuntimeError(f"Failed to read HDF5 file {hdf5_path}: {e}")

    # Create video if needed
    if video_path:
<<<<<<< HEAD
        video_format = storage_mode.split("_")[1]  # "mkv" or "mp4"
        print(f"  Creating {video_format.upper()} video: {video_path.name}")
        create_video_from_frames(frames, video_path, format=video_format)

    # Create OWAMcap file
    print(f"  Creating OWAMcap: {mcap_path.name}")

    with OWAMcapWriter(str(mcap_path)) as writer:
        # Track mouse position (infinite coordinate space for 3D games)
        last_window_time = -1

        # Track previous frame state for releases in next frame
        prev_keys = set()
        prev_left_click = False
        prev_right_click = False

        for frame_idx, (frame, action, helper) in enumerate(zip(frames, actions, helper_arrays)):
            timestamp_ns = frame_idx * FRAME_DURATION_NS

            # Write window info every 1Hz (every 16 frames at 16 FPS)
            current_time_seconds = timestamp_ns // 1_000_000_000
            if current_time_seconds > last_window_time:
                window_msg = WindowInfo(
                    title=CSGO_WINDOW_TITLE, rect=(0, 0, CSGO_RESOLUTION[0], CSGO_RESOLUTION[1]), hWnd=1
                )
                writer.write_message(window_msg, topic="window", timestamp=timestamp_ns)
                last_window_time = current_time_seconds

            # Write screen capture based on storage mode
            if storage_mode.startswith("external_"):
                # Reference external video
                screen_msg = ScreenCaptured(
                    utc_ns=timestamp_ns,
                    source_shape=CSGO_RESOLUTION,
                    shape=CSGO_RESOLUTION,
                    media_ref={"uri": str(video_path.name), "pts_ns": timestamp_ns},
                )
            else:  # embedded mode
                # Embed frame directly as data URI
                # Convert RGB to BGRA format as required by ScreenCaptured
                import cv2

                frame_bgra = cv2.cvtColor(frame, cv2.COLOR_RGB2BGRA)
                screen_msg = ScreenCaptured(
                    utc_ns=timestamp_ns, source_shape=CSGO_RESOLUTION, shape=CSGO_RESOLUTION, frame_arr=frame_bgra
                )
                # Embed as data URI for serialization
                screen_msg.embed_as_data_uri(format="png")

            writer.write_message(screen_msg, topic="screen", timestamp=timestamp_ns)

            # Process keyboard events - release previous frame keys, press current frame keys
            current_keys = set(action["keys_pressed"])

            # Release all keys from previous frame
            for key in prev_keys:
                if key in CSGO_KEY_DICT:
                    kb_event = KeyboardEvent(event_type="release", vk=CSGO_KEY_DICT[key], timestamp=timestamp_ns)
                    writer.write_message(kb_event, topic="keyboard", timestamp=timestamp_ns)

            # Press all keys in current frame
            for key in current_keys:
                if key in CSGO_KEY_DICT:
                    kb_event = KeyboardEvent(event_type="press", vk=CSGO_KEY_DICT[key], timestamp=timestamp_ns)
                    writer.write_message(kb_event, topic="keyboard", timestamp=timestamp_ns)

            prev_keys = current_keys

            # Process mouse movement (infinite coordinate space for 3D games)
            if action["mouse_dx"] != 0 or action["mouse_dy"] != 0:
                raw_mouse_event = RawMouseEvent(
                    last_x=action["mouse_dx"],
                    last_y=action["mouse_dy"],
                    button_flags=RawMouseEvent.ButtonFlags.RI_MOUSE_NOP,
                    timestamp=timestamp_ns,
                )

                writer.write_message(raw_mouse_event, topic="mouse", timestamp=timestamp_ns)

            # Process mouse clicks - release previous frame clicks, press current frame clicks
            current_left_click = action["mouse_left_click"]
            current_right_click = action["mouse_right_click"]

            # Release previous frame clicks
            if prev_left_click:
                raw_mouse_event = RawMouseEvent(
                    last_x=action["mouse_dx"],
                    last_y=action["mouse_dy"],
                    button_flags=RawMouseEvent.ButtonFlags.RI_MOUSE_LEFT_BUTTON_UP,
                    timestamp=timestamp_ns,
                )
                writer.write_message(raw_mouse_event, topic="mouse", timestamp=timestamp_ns)

            if prev_right_click:
                raw_mouse_event = RawMouseEvent(
                    last_x=action["mouse_dx"],
                    last_y=action["mouse_dy"],
                    button_flags=RawMouseEvent.ButtonFlags.RI_MOUSE_RIGHT_BUTTON_UP,
                    timestamp=timestamp_ns,
                )
                writer.write_message(raw_mouse_event, topic="mouse", timestamp=timestamp_ns)

            # Press current frame clicks
            if current_left_click:
                raw_mouse_event = RawMouseEvent(
                    last_x=action["mouse_dx"],
                    last_y=action["mouse_dy"],
                    button_flags=RawMouseEvent.ButtonFlags.RI_MOUSE_LEFT_BUTTON_DOWN,
                    timestamp=timestamp_ns,
                )
                writer.write_message(raw_mouse_event, topic="mouse", timestamp=timestamp_ns)

            if current_right_click:
                raw_mouse_event = RawMouseEvent(
                    last_x=action["mouse_dx"],
                    last_y=action["mouse_dy"],
                    button_flags=RawMouseEvent.ButtonFlags.RI_MOUSE_RIGHT_BUTTON_DOWN,
                    timestamp=timestamp_ns,
                )
                writer.write_message(raw_mouse_event, topic="mouse", timestamp=timestamp_ns)

            prev_left_click = current_left_click
            prev_right_click = current_right_click

    print(f"  Conversion complete: {mcap_path}")
=======
        video_format = storage_mode.split("_")[1]
        create_video_from_frames(frames, video_path, video_format=video_format)

    # Create MCAP file

    try:
        with OWAMcapWriter(str(mcap_path)) as writer:
            last_window_time = -1
            prev_keys = set()
            prev_left_click = prev_right_click = False

            for frame_idx, (frame, action) in enumerate(zip(frames, actions)):
                timestamp_ns = frame_idx * FRAME_DURATION_NS

                # Write window info every second
                current_time_seconds = timestamp_ns // 1_000_000_000
                if current_time_seconds > last_window_time:
                    window_msg = WindowInfo(title=CSGO_WINDOW_TITLE, rect=(0, 0, CSGO_RESOLUTION[0], CSGO_RESOLUTION[1]), hWnd=1)  # fmt: skip
                    writer.write_message(window_msg, topic="window", timestamp=timestamp_ns)
                    last_window_time = current_time_seconds

                # Write screen capture
                if storage_mode.startswith("external_"):
                    screen_msg = ScreenCaptured(utc_ns=timestamp_ns, source_shape=CSGO_RESOLUTION, shape=CSGO_RESOLUTION, media_ref={"uri": str(video_path.name), "pts_ns": timestamp_ns})  # fmt: skip
                else:
                    frame_bgra = cv2.cvtColor(frame, cv2.COLOR_RGB2BGRA)
                    screen_msg = ScreenCaptured(
                        utc_ns=timestamp_ns, source_shape=CSGO_RESOLUTION, shape=CSGO_RESOLUTION, frame_arr=frame_bgra
                    )
                    screen_msg.embed_as_data_uri(format="png")

                writer.write_message(screen_msg, topic="screen", timestamp=timestamp_ns)

                # Handle keyboard events
                current_keys = set(action["keys_pressed"])

                # Release previous keys
                for key in prev_keys:
                    if key in KEYS:
                        kb_event = KeyboardEvent(event_type="release", vk=KEYS[key], timestamp=timestamp_ns)
                        writer.write_message(kb_event, topic="keyboard", timestamp=timestamp_ns)

                # Press current keys
                for key in current_keys:
                    if key in KEYS:
                        kb_event = KeyboardEvent(event_type="press", vk=KEYS[key], timestamp=timestamp_ns)
                        writer.write_message(kb_event, topic="keyboard", timestamp=timestamp_ns)

                prev_keys = current_keys

                # Handle mouse movement
                if action["mouse_dx"] != 0 or action["mouse_dy"] != 0:
                    raw_mouse_event = RawMouseEvent(
                        dx=action["mouse_dx"],
                        dy=action["mouse_dy"],
                        button_flags=RawMouseEvent.ButtonFlags.RI_MOUSE_NOP,
                        timestamp=timestamp_ns,
                    )
                    writer.write_message(raw_mouse_event, topic="mouse/raw", timestamp=timestamp_ns)

                # Handle mouse clicks
                current_left_click = action["mouse_left_click"]
                current_right_click = action["mouse_right_click"]

                # Release previous clicks
                if prev_left_click:
                    raw_mouse_event = RawMouseEvent(
                        dx=action["mouse_dx"],
                        dy=action["mouse_dy"],
                        button_flags=RawMouseEvent.ButtonFlags.RI_MOUSE_LEFT_BUTTON_UP,
                        timestamp=timestamp_ns,
                    )
                    writer.write_message(raw_mouse_event, topic="mouse/raw", timestamp=timestamp_ns)

                if prev_right_click:
                    raw_mouse_event = RawMouseEvent(
                        dx=action["mouse_dx"],
                        dy=action["mouse_dy"],
                        button_flags=RawMouseEvent.ButtonFlags.RI_MOUSE_RIGHT_BUTTON_UP,
                        timestamp=timestamp_ns,
                    )
                    writer.write_message(raw_mouse_event, topic="mouse/raw", timestamp=timestamp_ns)

                # Press current clicks
                if current_left_click:
                    raw_mouse_event = RawMouseEvent(
                        dx=action["mouse_dx"],
                        dy=action["mouse_dy"],
                        button_flags=RawMouseEvent.ButtonFlags.RI_MOUSE_LEFT_BUTTON_DOWN,
                        timestamp=timestamp_ns,
                    )
                    writer.write_message(raw_mouse_event, topic="mouse/raw", timestamp=timestamp_ns)

                if current_right_click:
                    raw_mouse_event = RawMouseEvent(
                        dx=action["mouse_dx"],
                        dy=action["mouse_dy"],
                        button_flags=RawMouseEvent.ButtonFlags.RI_MOUSE_RIGHT_BUTTON_DOWN,
                        timestamp=timestamp_ns,
                    )
                    writer.write_message(raw_mouse_event, topic="mouse/raw", timestamp=timestamp_ns)

                prev_left_click = current_left_click
                prev_right_click = current_right_click

    except Exception as e:
        raise RuntimeError(f"Failed to create MCAP file {mcap_path}: {e}")

>>>>>>> 4b019b33
    return mcap_path


def convert_single_file(args_tuple: Tuple[Path, Path, str, Optional[int]]) -> Tuple[bool, Path, Optional[str]]:
    """
    Wrapper function for parallel processing of a single HDF5 file.

    Args:
        args_tuple: (hdf5_path, output_dir, storage_mode, max_frames)

    Returns:
        (success, result_path, error_message)
    """
    hdf5_path, output_dir, storage_mode, max_frames = args_tuple

    try:
        mcap_path = convert_hdf5_to_owamcap(hdf5_path, output_dir, storage_mode, max_frames)
        return True, mcap_path, None
    except Exception as e:
        # cleanup both mcap and video file
        mcap_path = output_dir / f"{hdf5_path.stem}.mcap"
        video_path = output_dir / f"{hdf5_path.stem}.mp4"
        if mcap_path.exists():
            mcap_path.unlink()
        if video_path.exists():
            video_path.unlink()
        return False, hdf5_path, str(e)


def setup_argument_parser() -> argparse.ArgumentParser:
    """Setup and return the argument parser."""
    parser = argparse.ArgumentParser(description="Convert CS:GO dataset to OWAMcap format")

    # Required arguments
    parser.add_argument("input_dir", type=Path, help="Input directory containing HDF5 files")
    parser.add_argument("output_dir", type=Path, help="Output directory for OWAMcap files")

    # Optional arguments
    parser.add_argument("--max-files", type=int, help="Maximum number of files to convert")
    parser.add_argument("--max-frames", type=int, help="Maximum frames per file to convert")
    parser.add_argument(
        "--storage-mode",
        choices=["external_mkv", "external_mp4", "embedded"],
        default="external_mkv",
        help="How to store screen frames",
    )
    parser.add_argument(
        "--subset",
        choices=["dm_july2021", "aim_expert", "dm_expert_dust2", "dm_expert_othermaps"],
        help="Convert specific subset only",
    )
    parser.add_argument("--workers", type=int, default=4, help="Number of parallel workers (default: 4)")

    return parser


def find_hdf5_files(input_dir: Path, subset: Optional[str] = None) -> List[Path]:
    """Find HDF5 files in the input directory."""
    if subset:
        subset_dir = input_dir / f"dataset_{subset}"
        if not subset_dir.exists():
            raise FileNotFoundError(f"Subset directory {subset_dir} does not exist")
        return sorted(subset_dir.glob("*.hdf5"))
    else:
        return sorted(input_dir.rglob("*.hdf5"))


def process_files_parallel(
    hdf5_files: List[Path], output_dir: Path, storage_mode: str, max_frames: Optional[int], workers: int
) -> Tuple[List[Path], List[Tuple[Path, str]]]:
    """
    Process HDF5 files in parallel using joblib.

    Returns:
        (converted_files, failed_files)
    """
    converted_files = []
    failed_files = []

    # Create conversion tasks
    conversion_tasks = [
        delayed(convert_single_file)((hdf5_file, output_dir, storage_mode, max_frames)) for hdf5_file in hdf5_files
    ]

    # Execute tasks in parallel with streaming results
    parallel_executor = Parallel(n_jobs=workers, verbose=0, return_as="generator")
    results_stream = parallel_executor(conversion_tasks)

    # Process results as they complete
    with tqdm(total=len(hdf5_files), desc="Converting files", unit="file") as pbar:
        for (success, result_path, error), hdf5_file in zip(results_stream, hdf5_files):
            pbar.set_postfix_str(f"Completed: {hdf5_file.name}")

            if success:
                converted_files.append(result_path)
            else:
                print(f"ERROR converting {hdf5_file.name}: {error}")
                failed_files.append((hdf5_file, error))

            pbar.update(1)

    return converted_files, failed_files


def main():
    parser = setup_argument_parser()

    args = parser.parse_args()

    # Validate input directory
    if not args.input_dir.exists():
        print(f"ERROR: Input directory {args.input_dir} does not exist")
        return 1

    # Create output directory
    args.output_dir.mkdir(parents=True, exist_ok=True)

    # Find HDF5 files
    try:
        hdf5_files = find_hdf5_files(args.input_dir, args.subset)
    except FileNotFoundError as e:
        print(f"ERROR: {e}")
        return 1

    if not hdf5_files:
        print("ERROR: No HDF5 files found in input directory")
        return 1

    # Limit number of files if specified
    if args.max_files:
        hdf5_files = hdf5_files[: args.max_files]

    print(f"Found {len(hdf5_files)} HDF5 files to convert")
    print(f"Using {args.workers} parallel workers")

    # Convert files
    start_time = time.time()

    # Process files in parallel using joblib with streaming results
    converted_files, failed_files = process_files_parallel(
        hdf5_files, args.output_dir, args.storage_mode, args.max_frames, args.workers
    )

    # Summary
    elapsed_time = time.time() - start_time
    print("\n=== Conversion Summary ===")
    print(f"Converted: {len(converted_files)}/{len(hdf5_files)} files")
    print(f"Failed: {len(failed_files)} files")
    print(f"Total time: {elapsed_time:.1f} seconds")
    print(f"Output directory: {args.output_dir}")

    if failed_files:
        print("\nFailed files:")
        for file_path, error in failed_files:
            print(f"  {file_path.name}: {error}")

    return 0


def verify_conversion(output_dir: Path) -> None:
    """Enhanced verification of converted files."""
    mcap_files = list(output_dir.glob("*.mcap"))
    if not mcap_files:
        print("No MCAP files found for verification")
        return

    print("\n=== Verification ===")
    print(f"Found {len(mcap_files)} MCAP files")

    total_size = sum(f.stat().st_size for f in mcap_files)
    print(f"Total size: {total_size / 1024 / 1024:.1f} MB")

    valid_files = 0
    invalid_files = []

    # Check all files with enhanced validation
    with tqdm(mcap_files, desc="Verifying files", unit="file") as pbar:
        for mcap_file in pbar:
            # Update progress bar to show current file
            pbar.set_postfix_str(f"Checking: {mcap_file.name}")

            try:
                from mcap_owa.highlevel import OWAMcapReader

                with OWAMcapReader(str(mcap_file)) as reader:
                    message_counts = {"screen": 0, "mouse/raw": 0, "keyboard": 0, "window": 0}
                    timestamps = []

                    for message in reader.iter_messages():
                        topic = message.topic
                        if topic in message_counts:
                            message_counts[topic] += 1
                        timestamps.append(message.timestamp)

                    # Calculate duration
                    if timestamps:
                        duration_ns = max(timestamps) - min(timestamps)
                        duration_s = duration_ns / 1e9
                    else:
                        duration_s = 0

                    # Validation criteria
                    screen_mouse_count = message_counts["screen"] + message_counts["mouse/raw"]
                    is_valid = duration_s > 60 and screen_mouse_count > 1000

                    if is_valid:
                        valid_files += 1
                    else:
                        invalid_files.append(
                            {
                                "file": mcap_file.name,
                                "duration": duration_s,
                                "screen_mouse": screen_mouse_count,
                                "messages": message_counts,
                            }
                        )

            except Exception as e:
                invalid_files.append({"file": mcap_file.name, "error": str(e)})

    print("\nValidation Results:")
    print(f"  Valid files: {valid_files}/{len(mcap_files)} ({valid_files / len(mcap_files) * 100:.1f}%)")
    print(f"  Invalid files: {len(invalid_files)}")

    if invalid_files:
        print("\nInvalid files (showing first 10):")
        for item in invalid_files[:10]:
            if "error" in item:
                print(f"  {item['file']}: ERROR - {item['error']}")
            else:
                print(f"  {item['file']}: {item['duration']:.1f}s, {item['screen_mouse']} screen/mouse msgs")

    print("\nCriteria: >60s duration AND >1000 screen/mouse messages")


if __name__ == "__main__":
    import sys

    if len(sys.argv) > 1 and sys.argv[1] == "verify":
        if len(sys.argv) < 3:
            print("Usage: python convert_to_owamcap.py verify <output_dir>")
            sys.exit(1)
        verify_conversion(Path(sys.argv[2]))
    else:
        exit(main())<|MERGE_RESOLUTION|>--- conflicted
+++ resolved
@@ -175,133 +175,6 @@
 
     # Create video if needed
     if video_path:
-<<<<<<< HEAD
-        video_format = storage_mode.split("_")[1]  # "mkv" or "mp4"
-        print(f"  Creating {video_format.upper()} video: {video_path.name}")
-        create_video_from_frames(frames, video_path, format=video_format)
-
-    # Create OWAMcap file
-    print(f"  Creating OWAMcap: {mcap_path.name}")
-
-    with OWAMcapWriter(str(mcap_path)) as writer:
-        # Track mouse position (infinite coordinate space for 3D games)
-        last_window_time = -1
-
-        # Track previous frame state for releases in next frame
-        prev_keys = set()
-        prev_left_click = False
-        prev_right_click = False
-
-        for frame_idx, (frame, action, helper) in enumerate(zip(frames, actions, helper_arrays)):
-            timestamp_ns = frame_idx * FRAME_DURATION_NS
-
-            # Write window info every 1Hz (every 16 frames at 16 FPS)
-            current_time_seconds = timestamp_ns // 1_000_000_000
-            if current_time_seconds > last_window_time:
-                window_msg = WindowInfo(
-                    title=CSGO_WINDOW_TITLE, rect=(0, 0, CSGO_RESOLUTION[0], CSGO_RESOLUTION[1]), hWnd=1
-                )
-                writer.write_message(window_msg, topic="window", timestamp=timestamp_ns)
-                last_window_time = current_time_seconds
-
-            # Write screen capture based on storage mode
-            if storage_mode.startswith("external_"):
-                # Reference external video
-                screen_msg = ScreenCaptured(
-                    utc_ns=timestamp_ns,
-                    source_shape=CSGO_RESOLUTION,
-                    shape=CSGO_RESOLUTION,
-                    media_ref={"uri": str(video_path.name), "pts_ns": timestamp_ns},
-                )
-            else:  # embedded mode
-                # Embed frame directly as data URI
-                # Convert RGB to BGRA format as required by ScreenCaptured
-                import cv2
-
-                frame_bgra = cv2.cvtColor(frame, cv2.COLOR_RGB2BGRA)
-                screen_msg = ScreenCaptured(
-                    utc_ns=timestamp_ns, source_shape=CSGO_RESOLUTION, shape=CSGO_RESOLUTION, frame_arr=frame_bgra
-                )
-                # Embed as data URI for serialization
-                screen_msg.embed_as_data_uri(format="png")
-
-            writer.write_message(screen_msg, topic="screen", timestamp=timestamp_ns)
-
-            # Process keyboard events - release previous frame keys, press current frame keys
-            current_keys = set(action["keys_pressed"])
-
-            # Release all keys from previous frame
-            for key in prev_keys:
-                if key in CSGO_KEY_DICT:
-                    kb_event = KeyboardEvent(event_type="release", vk=CSGO_KEY_DICT[key], timestamp=timestamp_ns)
-                    writer.write_message(kb_event, topic="keyboard", timestamp=timestamp_ns)
-
-            # Press all keys in current frame
-            for key in current_keys:
-                if key in CSGO_KEY_DICT:
-                    kb_event = KeyboardEvent(event_type="press", vk=CSGO_KEY_DICT[key], timestamp=timestamp_ns)
-                    writer.write_message(kb_event, topic="keyboard", timestamp=timestamp_ns)
-
-            prev_keys = current_keys
-
-            # Process mouse movement (infinite coordinate space for 3D games)
-            if action["mouse_dx"] != 0 or action["mouse_dy"] != 0:
-                raw_mouse_event = RawMouseEvent(
-                    last_x=action["mouse_dx"],
-                    last_y=action["mouse_dy"],
-                    button_flags=RawMouseEvent.ButtonFlags.RI_MOUSE_NOP,
-                    timestamp=timestamp_ns,
-                )
-
-                writer.write_message(raw_mouse_event, topic="mouse", timestamp=timestamp_ns)
-
-            # Process mouse clicks - release previous frame clicks, press current frame clicks
-            current_left_click = action["mouse_left_click"]
-            current_right_click = action["mouse_right_click"]
-
-            # Release previous frame clicks
-            if prev_left_click:
-                raw_mouse_event = RawMouseEvent(
-                    last_x=action["mouse_dx"],
-                    last_y=action["mouse_dy"],
-                    button_flags=RawMouseEvent.ButtonFlags.RI_MOUSE_LEFT_BUTTON_UP,
-                    timestamp=timestamp_ns,
-                )
-                writer.write_message(raw_mouse_event, topic="mouse", timestamp=timestamp_ns)
-
-            if prev_right_click:
-                raw_mouse_event = RawMouseEvent(
-                    last_x=action["mouse_dx"],
-                    last_y=action["mouse_dy"],
-                    button_flags=RawMouseEvent.ButtonFlags.RI_MOUSE_RIGHT_BUTTON_UP,
-                    timestamp=timestamp_ns,
-                )
-                writer.write_message(raw_mouse_event, topic="mouse", timestamp=timestamp_ns)
-
-            # Press current frame clicks
-            if current_left_click:
-                raw_mouse_event = RawMouseEvent(
-                    last_x=action["mouse_dx"],
-                    last_y=action["mouse_dy"],
-                    button_flags=RawMouseEvent.ButtonFlags.RI_MOUSE_LEFT_BUTTON_DOWN,
-                    timestamp=timestamp_ns,
-                )
-                writer.write_message(raw_mouse_event, topic="mouse", timestamp=timestamp_ns)
-
-            if current_right_click:
-                raw_mouse_event = RawMouseEvent(
-                    last_x=action["mouse_dx"],
-                    last_y=action["mouse_dy"],
-                    button_flags=RawMouseEvent.ButtonFlags.RI_MOUSE_RIGHT_BUTTON_DOWN,
-                    timestamp=timestamp_ns,
-                )
-                writer.write_message(raw_mouse_event, topic="mouse", timestamp=timestamp_ns)
-
-            prev_left_click = current_left_click
-            prev_right_click = current_right_click
-
-    print(f"  Conversion complete: {mcap_path}")
-=======
         video_format = storage_mode.split("_")[1]
         create_video_from_frames(frames, video_path, video_format=video_format)
 
@@ -410,7 +283,6 @@
     except Exception as e:
         raise RuntimeError(f"Failed to create MCAP file {mcap_path}: {e}")
 
->>>>>>> 4b019b33
     return mcap_path
 
 
