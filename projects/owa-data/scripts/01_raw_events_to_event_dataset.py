--- conflicted
+++ resolved
@@ -92,8 +92,6 @@
                         }
                     )
 
-<<<<<<< HEAD
-=======
     if time_shift_seconds is None or not action_topics:
         return events
 
@@ -105,7 +103,6 @@
             event["timestamp_ns"] += time_shift_ns
 
     events.sort(key=lambda e: e["timestamp_ns"])
->>>>>>> fd2b620c
     return events
 
 
