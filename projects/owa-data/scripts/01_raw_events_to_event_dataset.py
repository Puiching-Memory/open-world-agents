--- conflicted
+++ resolved
@@ -51,25 +51,7 @@
     time_shift_seconds: Optional[float] = None,
     action_topics: Optional[List[str]] = None,
 ) -> List[Dict]:
-<<<<<<< HEAD
-    """
-    Process a single MCAP file to extract raw events, applying rate-limiting
-    (drop-only) per topic and optional topic filtering.
-
-    Args:
-        episode_path: Path to the MCAP file (string).
-        rate_settings: Mapping from topic name to desired rate in Hz.
-        keep_topics: Optional list of topics to keep. If None, all topics are kept.
-        time_shift_seconds: Time shift in seconds to add to action topics (mouse, keyboard).
-        action_topics: List of topics to apply time shift to.
-
-    Returns:
-        List of event dictionaries with keys: episode_path, topic, timestamp_ns, message_type, mcap_message.
-        Messages are returned as McapMessage objects for binary storage.
-    """
-=======
     """Process MCAP file with resampling."""
->>>>>>> c244accc
     events: List[Dict] = []
     interval_extractor = All()  # Select all intervals
     valid_intervals: Intervals = interval_extractor.extract_intervals(Path(episode_path))
@@ -83,49 +65,6 @@
 
     with OWAMcapReader(Path(episode_path)) as reader:
         for interval in valid_intervals:
-<<<<<<< HEAD
-            for mcap_msg in reader.iter_messages(start_time=interval.start, end_time=interval.end):
-                topic, timestamp_ns, msg = mcap_msg.topic, mcap_msg.timestamp, mcap_msg.message
-                message_type = mcap_msg.message_type
-
-                # Filter by topic if keep_topics is specified
-                if keep_topics is not None and topic not in keep_topics:
-                    continue
-
-                if topic in rate_settings:
-                    # Convert rate (Hz) to minimum nanoseconds between messages
-                    min_interval_ns = int((1.0 / rate_settings[topic]) * 1e9)
-                    if (timestamp_ns - last_kept_ts[topic]) < min_interval_ns:
-                        continue
-                    last_kept_ts[topic] = timestamp_ns
-
-                # Create McapMessage object and serialize to bytes
-                mcap_message_obj = McapMessage(
-                    topic=topic, timestamp=timestamp_ns, message=msg, message_type=message_type
-                )
-                # Serialize McapMessage to bytes using model_dump_json
-                mcap_message_bytes = mcap_message_obj.model_dump_json().encode("utf-8")
-
-                # Store relative path if mcap_root_directory is provided
-                stored_episode_path = episode_path
-                if mcap_root_directory:
-                    try:
-                        # Convert episode_path to relative path
-                        stored_episode_path = str(Path(episode_path).relative_to(mcap_root_directory))
-                    except ValueError:
-                        # If path is not relative to mcap_root_directory, store absolute path
-                        stored_episode_path = episode_path
-
-                events.append(
-                    {
-                        "episode_path": stored_episode_path,
-                        "topic": topic,
-                        "timestamp_ns": timestamp_ns,
-                        "message_type": message_type,
-                        "mcap_message": mcap_message_bytes,  # Store serialized bytes
-                    }
-                )
-=======
             for mcap_msg in reader.iter_messages(start_time=interval.start, end_time=interval.end, topics=keep_topics):
                 topic = mcap_msg.topic
 
@@ -152,7 +91,6 @@
                             "mcap_message": mcap_message_bytes,  # Store serialized bytes
                         }
                     )
->>>>>>> c244accc
 
     if time_shift_seconds is None or not action_topics:
         return events
