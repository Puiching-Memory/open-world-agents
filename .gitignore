# ========================================
# CUSTOM IGNORES FOR THIS PROJECT
# ========================================

/tmp/
wandb/

# ========================================
# STANDARD PYTHON GITIGNORE TEMPLATE
# Source: https://github.com/github/gitignore/blob/main/Python.gitignore
# ========================================
# Byte-compiled / optimized / DLL files
__pycache__/
*.py[codz]
*$py.class

# C extensions
*.so

# Distribution / packaging
.Python
build/
develop-eggs/
dist/
downloads/
eggs/
.eggs/
lib/
lib64/
parts/
sdist/
var/
wheels/
share/python-wheels/
*.egg-info/
.installed.cfg
*.egg
MANIFEST

# PyInstaller
#  Usually these files are written by a python script from a template
#  before PyInstaller builds the exe, so as to inject date/other infos into it.
*.manifest
*.spec

# Installer logs
pip-log.txt
pip-delete-this-directory.txt

# Unit test / coverage reports
htmlcov/
.tox/
.nox/
.coverage
.coverage.*
.cache
nosetests.xml
coverage.xml
*.cover
*.py.cover
.hypothesis/
.pytest_cache/
cover/

# Translations
*.mo
*.pot

# Django stuff:
*.log
local_settings.py
db.sqlite3
db.sqlite3-journal

# Flask stuff:
instance/
.webassets-cache

# Scrapy stuff:
.scrapy

# Sphinx documentation
docs/_build/

# PyBuilder
.pybuilder/
target/

# Jupyter Notebook
.ipynb_checkpoints

# IPython
profile_default/
ipython_config.py

# pyenv
#   For a library or package, you might want to ignore these files since the code is
#   intended to run in multiple environments; otherwise, check them in:
# .python-version

# pipenv
#   According to pypa/pipenv#598, it is recommended to include Pipfile.lock in version control.
#   However, in case of collaboration, if having platform-specific dependencies or dependencies
#   having no cross-platform support, pipenv may install dependencies that don't work, or not
#   install all needed dependencies.
#Pipfile.lock

# UV
#   Similar to Pipfile.lock, it is generally recommended to include uv.lock in version control.
#   This is especially recommended for binary packages to ensure reproducibility, and is more
#   commonly ignored for libraries.
#uv.lock

# poetry
#   Similar to Pipfile.lock, it is generally recommended to include poetry.lock in version control.
#   This is especially recommended for binary packages to ensure reproducibility, and is more
#   commonly ignored for libraries.
#   https://python-poetry.org/docs/basic-usage/#commit-your-poetrylock-file-to-version-control
#poetry.lock
#poetry.toml

# pdm
#   Similar to Pipfile.lock, it is generally recommended to include pdm.lock in version control.
#   pdm recommends including project-wide configuration in pdm.toml, but excluding .pdm-python.
#   https://pdm-project.org/en/latest/usage/project/#working-with-version-control
#pdm.lock
#pdm.toml
.pdm-python
.pdm-build/

# pixi
#   Similar to Pipfile.lock, it is generally recommended to include pixi.lock in version control.
#pixi.lock
#   Pixi creates a virtual environment in the .pixi directory, just like venv module creates one
#   in the .venv directory. It is recommended not to include this directory in version control.
.pixi

# PEP 582; used by e.g. github.com/David-OConnor/pyflow and github.com/pdm-project/pdm
__pypackages__/

# Celery stuff
celerybeat-schedule
celerybeat.pid

# SageMath parsed files
*.sage.py

# Environments
.env
.envrc
.venv
env/
venv/
ENV/
env.bak/
venv.bak/

# Spyder project settings
.spyderproject
.spyproject

# Rope project settings
.ropeproject

# mkdocs documentation
/site

# mypy
.mypy_cache/
.dmypy.json
dmypy.json

# Pyre type checker
.pyre/

# pytype static type analyzer
.pytype/

# Cython debug symbols
cython_debug/

# PyCharm
#  JetBrains specific template is maintained in a separate JetBrains.gitignore that can
#  be found at https://github.com/github/gitignore/blob/main/Global/JetBrains.gitignore
#  and can be added to the global gitignore or merged into this file.  For a more nuclear
#  option (not recommended) you can uncomment the following to ignore the entire idea folder.
#.idea/

# Abstra
# Abstra is an AI-powered process automation framework.
# Ignore directories containing user credentials, local state, and settings.
# Learn more at https://abstra.io/docs
.abstra/

# Visual Studio Code
#  Visual Studio Code specific template is maintained in a separate VisualStudioCode.gitignore 
#  that can be found at https://github.com/github/gitignore/blob/main/Global/VisualStudioCode.gitignore
#  and can be added to the global gitignore or merged into this file. However, if you prefer, 
#  you could uncomment the following to ignore the entire vscode folder
# .vscode/

# Ruff stuff:
.ruff_cache/

# PyPI configuration file
.pypirc

# Cursor
#  Cursor is an AI-powered code editor. `.cursorignore` specifies files/directories to
#  exclude from AI features like autocomplete and code analysis. Recommended for sensitive data
#  refer to https://docs.cursor.com/context/ignore-files
.cursorignore
.cursorindexingignore

# Marimo
marimo/_static/
marimo/_lsp/
__marimo__/

<<<<<<< HEAD
=======
# Spyder project settings
.spyderproject
.spyproject

# Rope project settings
.ropeproject

# mkdocs documentation
/site

# mypy
.mypy_cache/
.dmypy.json
dmypy.json

# Pyre type checker
.pyre/

# pytype static type analyzer
.pytype/

# Cython debug symbols
cython_debug/

# PyCharm
#  JetBrains specific template is maintained in a separate JetBrains.gitignore that can
#  be found at https://github.com/github/gitignore/blob/main/Global/JetBrains.gitignore
#  and can be added to the global gitignore or merged into this file.  For a more nuclear
#  option (not recommended) you can uncomment the following to ignore the entire idea folder.
#.idea/

# Abstra
# Abstra is an AI-powered process automation framework.
# Ignore directories containing user credentials, local state, and settings.
# Learn more at https://abstra.io/docs
.abstra/

# Visual Studio Code
#  Visual Studio Code specific template is maintained in a separate VisualStudioCode.gitignore 
#  that can be found at https://github.com/github/gitignore/blob/main/Global/VisualStudioCode.gitignore
#  and can be added to the global gitignore or merged into this file. However, if you prefer, 
#  you could uncomment the following to ignore the entire vscode folder
# .vscode/

# Ruff stuff:
.ruff_cache/

# PyPI configuration file
.pypirc

# Cursor
#  Cursor is an AI-powered code editor. `.cursorignore` specifies files/directories to
#  exclude from AI features like autocomplete and code analysis. Recommended for sensitive data
#  refer to https://docs.cursor.com/context/ignore-files
.cursorignore
.cursorindexingignore

# Marimo
marimo/_static/
marimo/_lsp/
__marimo__/

>>>>>>> 4b43abf1
# Streamlit
.streamlit/secrets.toml<|MERGE_RESOLUTION|>--- conflicted
+++ resolved
@@ -149,11 +149,6 @@
 .env
 .envrc
 .venv
-env/
-venv/
-ENV/
-env.bak/
-venv.bak/
 
 # Spyder project settings
 .spyderproject
@@ -217,70 +212,5 @@
 marimo/_lsp/
 __marimo__/
 
-<<<<<<< HEAD
-=======
-# Spyder project settings
-.spyderproject
-.spyproject
-
-# Rope project settings
-.ropeproject
-
-# mkdocs documentation
-/site
-
-# mypy
-.mypy_cache/
-.dmypy.json
-dmypy.json
-
-# Pyre type checker
-.pyre/
-
-# pytype static type analyzer
-.pytype/
-
-# Cython debug symbols
-cython_debug/
-
-# PyCharm
-#  JetBrains specific template is maintained in a separate JetBrains.gitignore that can
-#  be found at https://github.com/github/gitignore/blob/main/Global/JetBrains.gitignore
-#  and can be added to the global gitignore or merged into this file.  For a more nuclear
-#  option (not recommended) you can uncomment the following to ignore the entire idea folder.
-#.idea/
-
-# Abstra
-# Abstra is an AI-powered process automation framework.
-# Ignore directories containing user credentials, local state, and settings.
-# Learn more at https://abstra.io/docs
-.abstra/
-
-# Visual Studio Code
-#  Visual Studio Code specific template is maintained in a separate VisualStudioCode.gitignore 
-#  that can be found at https://github.com/github/gitignore/blob/main/Global/VisualStudioCode.gitignore
-#  and can be added to the global gitignore or merged into this file. However, if you prefer, 
-#  you could uncomment the following to ignore the entire vscode folder
-# .vscode/
-
-# Ruff stuff:
-.ruff_cache/
-
-# PyPI configuration file
-.pypirc
-
-# Cursor
-#  Cursor is an AI-powered code editor. `.cursorignore` specifies files/directories to
-#  exclude from AI features like autocomplete and code analysis. Recommended for sensitive data
-#  refer to https://docs.cursor.com/context/ignore-files
-.cursorignore
-.cursorindexingignore
-
-# Marimo
-marimo/_static/
-marimo/_lsp/
-__marimo__/
-
->>>>>>> 4b43abf1
 # Streamlit
 .streamlit/secrets.toml